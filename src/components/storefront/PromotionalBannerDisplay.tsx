--- conflicted
+++ resolved
@@ -31,11 +31,11 @@
 
       activeBanners.forEach((banner: any) => {
         const ids = Array.isArray(banner.content_config?.product_ids)
-<<<<<<< HEAD
+codex/add-product-selection-for-banner-creation-roitqz
           ? banner.content_config.product_ids.map((id: string | number) => id?.toString())
-=======
+
           ? banner.content_config.product_ids
->>>>>>> 7c7ef889
+ main
           : [];
         ids.forEach((id: string) => productIdSet.add(id));
       });
@@ -55,11 +55,11 @@
 
       const enrichedBanners = activeBanners.map((banner: any) => {
         const ids = Array.isArray(banner.content_config?.product_ids)
-<<<<<<< HEAD
+ codex/add-product-selection-for-banner-creation-roitqz
           ? banner.content_config.product_ids.map((id: string | number) => id?.toString())
-=======
+
           ? banner.content_config.product_ids
->>>>>>> 7c7ef889
+main
           : [];
 
         const selectedProducts = ids
