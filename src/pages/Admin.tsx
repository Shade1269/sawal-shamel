--- conflicted
+++ resolved
@@ -1,4 +1,4 @@
-<<<<<<< HEAD
+
 /**
  * Admin Page Wrapper
  *
@@ -17,7 +17,7 @@
 import AdminDashboard from './admin/AdminDashboard';
 
 export default AdminDashboard;
-=======
+
 import React, { useEffect, useMemo, useState } from "react";
 import { useSupabaseAuth } from '@/contexts/SupabaseAuthContext';
 import { UnifiedButton } from "@/components/design-system";
@@ -1754,4 +1754,3 @@
 };
 
 export default Admin;
->>>>>>> ee16f471
